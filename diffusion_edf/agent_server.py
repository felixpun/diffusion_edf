import os
os.environ["PYTORCH_JIT_USE_NNC_NOT_NVFUSER"] = "1"
from typing import List, Tuple, Optional, Union, Iterable, Dict, Any
import math
import argparse
import warnings

from beartype import beartype
import yaml
import torch

from edf_interface import data
from edf_interface.pyro import PyroServer, expose
from edf_interface.utils.manipulation_utils import compute_pre_pick_trajectories, compute_pre_place_trajectories
from diffusion_edf.agent import DiffusionEdfAgent

torch.set_printoptions(precision=4, sci_mode=False)


if __name__ == '__main__':
    parser = argparse.ArgumentParser(description='EDF agents server for pick-and-place task')
    parser.add_argument('--configs-root-dir', type=str, help='')
    parser.add_argument('--server-name', type=str, default='agent', help='')
    parser.add_argument('--init-nameserver', action='store_true', help='')
<<<<<<< HEAD
    parser.add_argument('--compile-score-model-head', action='store_true', help='compile score head with torch.jit.script for faster inference, but may cause bug')
=======
    parser.add_argument('--nameserver-host-ip', type=str, default='', help='')
    parser.add_argument('--nameserver-host-port', type=str, default='', help='')
>>>>>>> 211a360b
    args = parser.parse_args()
    configs_root_dir = args.configs_root_dir
    server_name = args.server_name
    init_nameserver = args.init_nameserver
<<<<<<< HEAD
    compile_score_head = args.compile_score_model_head
=======
    nameserver_host_ip = args.nameserver_host_ip
    nameserver_host_port = args.nameserver_host_port
>>>>>>> 211a360b
    if not init_nameserver:
        init_nameserver = None
    if not nameserver_host_ip:
        nameserver_host_ip = None
    if not nameserver_host_port:
        nameserver_host_port = None
    else:
        nameserver_host_port = int(nameserver_host_port)


    # ---------------------------------------------------------------------------- #
    # Initialize Pyro Server
    # ---------------------------------------------------------------------------- #
    server = PyroServer(server_name='agent', init_nameserver=init_nameserver, 
                        nameserver_host=nameserver_host_ip, nameserver_port=nameserver_host_port)


    # ---------------------------------------------------------------------------- #
    # Initialize Models
    # ---------------------------------------------------------------------------- #
    agent_configs_dir = os.path.join(configs_root_dir, 'agent.yaml')
    with open(agent_configs_dir) as f:
        agent_configs = yaml.load(f, Loader=yaml.FullLoader)
    device = agent_configs['device']

    preprocess_configs_dir = os.path.join(configs_root_dir, 'preprocess.yaml')
    with open(preprocess_configs_dir) as f:
        preprocess_config = yaml.load(f, Loader=yaml.FullLoader)
        unprocess_config = preprocess_config['unprocess_config']
        preprocess_config = preprocess_config['preprocess_config']

    server_configs_dir = os.path.join(configs_root_dir, 'server.yaml')
    with open(server_configs_dir) as f:
        server_configs = yaml.load(f, Loader=yaml.FullLoader)
        
    pick_agent = DiffusionEdfAgent(
        model_kwargs_list=agent_configs['model_kwargs'][f"pick_models_kwargs"],
        preprocess_config=preprocess_config,
        unprocess_config=unprocess_config,
        device=device,
        compile_score_head=compile_score_head,
        critic_kwargs=agent_configs['model_kwargs'].get(f"pick_critic_kwargs", None)
    )

    place_agent = DiffusionEdfAgent(
        model_kwargs_list=agent_configs['model_kwargs'][f"place_models_kwargs"],
        preprocess_config=preprocess_config,
        unprocess_config=unprocess_config,
        device=device,
        compile_score_head=compile_score_head,
        critic_kwargs=agent_configs['model_kwargs'].get(f"place_critic_kwargs", None)
    )

    @beartype
    class AgentService():
        def __init__(self, configs: Dict[str, Any]):
            self.pick_diffusion_configs: Dict[str, Any] = configs['pick_diffusion_configs']
            self.pick_trajectory_configs: Dict[str, Any] = configs['pick_trajectory_configs']
            self.place_diffusion_configs: Dict[str, Any] = configs['place_diffusion_configs']
            self.place_trajectory_configs: Dict[str, Any] = configs['place_trajectory_configs']
            self.reconfigurable_configs = ['pick_diffusion_configs', 
                                           'pick_trajectory_configs', 
                                           'place_diffusion_configs', 
                                           'place_trajectory_configs']
            for config_name in self.reconfigurable_configs:
                assert hasattr(self, config_name)
        
        def _reconfigure(self, name: str, value: Dict[str, Any]):
            if name not in self.reconfigurable_configs:
                raise ValueError(f"'{name}' not in reconfiguratible configs ({self.reconfigurable_configs})")
            else:
                setattr(self, name, value)

        @expose
        def reconfigure(self, name: str, value: Dict[str, Any]) -> bool:
            self._reconfigure(name=name, value=value)

        @expose
        def get_configs(self) -> Dict[str, Any]:
            output = {}
            for config_name in self.reconfigurable_configs:
                output[config_name] = getattr(self, config_name)
            return output

        def compute_pick_trajectory(self, pick_poses: data.SE3) -> List[data.SE3]:
            trajectories = compute_pre_pick_trajectories(
                pick_poses=pick_poses, 
                **self.pick_trajectory_configs
            )

            return trajectories
        
        def compute_place_trajectory(self, place_poses: data.SE3,
                                     scene_pcd: data.PointCloud, 
                                     grasp_pcd: data.PointCloud) -> List[data.SE3]:
            trajectories = compute_pre_place_trajectories(
                place_poses=place_poses, 
                scene_pcd=scene_pcd,
                grasp_pcd=grasp_pcd,
                **self.place_trajectory_configs
            )

            return trajectories


        def _denoise(self, scene_pcd: data.PointCloud, 
                     grasp_pcd: data.PointCloud,
                     current_poses: data.SE3,
                     task_name: str,
                     ) -> Tuple[torch.Tensor, Dict[str, Any]]:
            
            assert current_poses.poses.ndim == 2 and current_poses.poses.shape[-1] == 7, f"{current_poses.shape}"
            n_init_poses = len(current_poses)
            
            if task_name == 'pick':
                Ts, scene_proc, grasp_proc, info = pick_agent.sample(
                    scene_pcd=scene_pcd.to(device), 
                    grasp_pcd=grasp_pcd.to(device), 
                    Ts_init=current_poses.to(device),
                    N_steps_list=self.pick_diffusion_configs['N_steps_list'], 
                    timesteps_list=self.pick_diffusion_configs['timesteps_list'], 
                    temperatures_list=self.pick_diffusion_configs['temperatures_list'],
                    diffusion_schedules_list=self.pick_diffusion_configs['diffusion_schedules_list'],
                    log_t_schedule=self.pick_diffusion_configs['log_t_schedule'],
                    time_exponent_temp=self.pick_diffusion_configs['time_exponent_temp'],
                    time_exponent_alpha=self.pick_diffusion_configs['time_exponent_alpha'],
                    return_info=True
                )

                assert Ts.ndim == 3 and Ts.shape[-2] == n_init_poses and Ts.shape[-1] == 7, f"{Ts.shape}"

            elif task_name == 'place':
                Ts, scene_proc, grasp_proc, info = place_agent.sample(
                    scene_pcd=scene_pcd.to(device), 
                    grasp_pcd=grasp_pcd.to(device), 
                    Ts_init=current_poses.to(device),
                    N_steps_list=self.place_diffusion_configs['N_steps_list'], 
                    timesteps_list=self.place_diffusion_configs['timesteps_list'], 
                    temperatures_list=self.place_diffusion_configs['temperatures_list'],
                    diffusion_schedules_list=self.place_diffusion_configs['diffusion_schedules_list'],
                    log_t_schedule=self.place_diffusion_configs['log_t_schedule'],
                    time_exponent_temp=self.place_diffusion_configs['time_exponent_temp'],
                    time_exponent_alpha=self.place_diffusion_configs['time_exponent_alpha'],
                    return_info=True
                )

                assert Ts.ndim == 3 and Ts.shape[-2] == n_init_poses and Ts.shape[-1] == 7, f"{Ts.shape}"
            else:
                raise ValueError(f"Unknown task name '{task_name}'")

            return Ts, info
        
        @expose
        def request_trajectories(self, scene_pcd: data.PointCloud, 
                                 grasp_pcd: data.PointCloud,
                                 current_poses: data.SE3,
                                 task_name: str,
                                 ) -> Tuple[List[data.SE3], Dict[str, Any]]:
            denoise_seq, info = self._denoise(
                scene_pcd=scene_pcd, grasp_pcd=grasp_pcd, current_poses=current_poses, task_name=task_name
            ) # (n_time, n_init_pose, 7)
            denoise_seq = denoise_seq.to(device='cpu')

            Ts = data.SE3(poses=denoise_seq[-1])

            if task_name == 'pick':
                unproc_fn = pick_agent.unprocess_fn
                Ts = unproc_fn(Ts)
                trajectories = self.compute_pick_trajectory(pick_poses=Ts)
            elif task_name == 'place':
                unproc_fn = place_agent.unprocess_fn
                Ts = unproc_fn(Ts)
                trajectories = self.compute_place_trajectory(place_poses=Ts, scene_pcd=scene_pcd, grasp_pcd=grasp_pcd)
            else:
                raise ValueError(f"Unknown task name: '{task_name}'")

            # info = {}
            def recursive_cuda_to_cpu(info: Dict):
                for k,v in info.items():
                    if isinstance(v, torch.Tensor):
                        info[k]=v.to('cpu')
                    elif isinstance(v, Dict):
                        info[k]=recursive_cuda_to_cpu(v)
            recursive_cuda_to_cpu(info)

            return trajectories, info
        

    server.register_service(service=AgentService(configs=server_configs))
    server.run(nonblocking=False)

    server.close()

<|MERGE_RESOLUTION|>--- conflicted
+++ resolved
@@ -22,22 +22,16 @@
     parser.add_argument('--configs-root-dir', type=str, help='')
     parser.add_argument('--server-name', type=str, default='agent', help='')
     parser.add_argument('--init-nameserver', action='store_true', help='')
-<<<<<<< HEAD
     parser.add_argument('--compile-score-model-head', action='store_true', help='compile score head with torch.jit.script for faster inference, but may cause bug')
-=======
     parser.add_argument('--nameserver-host-ip', type=str, default='', help='')
     parser.add_argument('--nameserver-host-port', type=str, default='', help='')
->>>>>>> 211a360b
     args = parser.parse_args()
     configs_root_dir = args.configs_root_dir
     server_name = args.server_name
     init_nameserver = args.init_nameserver
-<<<<<<< HEAD
     compile_score_head = args.compile_score_model_head
-=======
     nameserver_host_ip = args.nameserver_host_ip
     nameserver_host_port = args.nameserver_host_port
->>>>>>> 211a360b
     if not init_nameserver:
         init_nameserver = None
     if not nameserver_host_ip:
